/*
 * Copyright (C) 2018 The Android Open Source Project
 *
 * Licensed under the Apache License, Version 2.0 (the "License");
 * you may not use this file except in compliance with the License.
 * You may obtain a copy of the License at
 *
 *      http://www.apache.org/licenses/LICENSE-2.0
 *
 * Unless required by applicable law or agreed to in writing, software
 * distributed under the License is distributed on an "AS IS" BASIS,
 * WITHOUT WARRANTIES OR CONDITIONS OF ANY KIND, either express or implied.
 * See the License for the specific language governing permissions and
 * limitations under the License.
 */

#include "adb_install.h"

#include <fcntl.h>
#include <inttypes.h>
#include <stdio.h>
#include <stdlib.h>
#include <unistd.h>
#include <algorithm>
#include <string>
#include <string_view>
#include <vector>

#include <android-base/file.h>
#include <android-base/parsebool.h>
#include <android-base/stringprintf.h>
#include <android-base/strings.h>

#include "adb.h"
#include "adb_client.h"
#include "adb_unique_fd.h"
#include "adb_utils.h"
#include "client/file_sync_client.h"
#include "commandline.h"
#include "fastdeploy.h"
#include "incremental.h"

using namespace std::literals;

static constexpr int kFastDeployMinApi = 24;

namespace {

enum InstallMode {
    INSTALL_DEFAULT,
    INSTALL_PUSH,
    INSTALL_STREAM,
    INSTALL_INCREMENTAL,
};

enum class CmdlineOption { None, Enable, Disable };
}

static bool can_use_feature(const char* feature) {
    FeatureSet features;
    std::string error;
    if (!adb_get_feature_set(&features, &error)) {
        fprintf(stderr, "error: %s\n", error.c_str());
        return false;
    }
    return CanUseFeature(features, feature);
}

static InstallMode best_install_mode() {
    if (can_use_feature(kFeatureCmd)) {
        return INSTALL_STREAM;
    }
    return INSTALL_PUSH;
}

static bool is_apex_supported() {
    return can_use_feature(kFeatureApex);
}

static bool is_abb_exec_supported() {
    return can_use_feature(kFeatureAbbExec);
}

static int pm_command(int argc, const char** argv) {
    std::string cmd = "pm";

    while (argc-- > 0) {
        cmd += " " + escape_arg(*argv++);
    }

    return send_shell_command(cmd);
}

static int uninstall_app_streamed(int argc, const char** argv) {
    // 'adb uninstall' takes the same arguments as 'cmd package uninstall' on device
    std::string cmd = "cmd package";
    while (argc-- > 0) {
        // deny the '-k' option until the remaining data/cache can be removed with adb/UI
        if (strcmp(*argv, "-k") == 0) {
            printf("The -k option uninstalls the application while retaining the "
                   "data/cache.\n"
                   "At the moment, there is no way to remove the remaining data.\n"
                   "You will have to reinstall the application with the same "
                   "signature, and fully "
                   "uninstall it.\n"
                   "If you truly wish to continue, execute 'adb shell cmd package "
                   "uninstall -k'.\n");
            return EXIT_FAILURE;
        }
        cmd += " " + escape_arg(*argv++);
    }

    return send_shell_command(cmd);
}

static int uninstall_app_legacy(int argc, const char** argv) {
    /* if the user choose the -k option, we refuse to do it until devices are
       out with the option to uninstall the remaining data somehow (adb/ui) */
    for (int i = 1; i < argc; i++) {
        if (!strcmp(argv[i], "-k")) {
            printf("The -k option uninstalls the application while retaining the "
                   "data/cache.\n"
                   "At the moment, there is no way to remove the remaining data.\n"
                   "You will have to reinstall the application with the same "
                   "signature, and fully "
                   "uninstall it.\n"
                   "If you truly wish to continue, execute 'adb shell pm uninstall "
                   "-k'\n.");
            return EXIT_FAILURE;
        }
    }

    /* 'adb uninstall' takes the same arguments as 'pm uninstall' on device */
    return pm_command(argc, argv);
}

int uninstall_app(int argc, const char** argv) {
    if (best_install_mode() == INSTALL_PUSH) {
        return uninstall_app_legacy(argc, argv);
    }
    return uninstall_app_streamed(argc, argv);
}

static void read_status_line(int fd, char* buf, size_t count) {
    count--;
    while (count > 0) {
        int len = adb_read(fd, buf, count);
        if (len <= 0) {
            break;
        }

        buf += len;
        count -= len;
    }
    *buf = '\0';
}

static int install_app_streamed(int argc, const char** argv, bool use_fastdeploy) {
    printf("Performing Streamed Install\n");

    // The last argument must be the APK file
    const char* file = argv[argc - 1];
    if (!android::base::EndsWithIgnoreCase(file, ".apk") &&
        !android::base::EndsWithIgnoreCase(file, ".apex")) {
        error_exit("filename doesn't end .apk or .apex: %s", file);
    }

    bool is_apex = false;
    if (android::base::EndsWithIgnoreCase(file, ".apex")) {
        is_apex = true;
    }
    if (is_apex && !is_apex_supported()) {
        error_exit(".apex is not supported on the target device");
    }

    if (is_apex && use_fastdeploy) {
        error_exit("--fastdeploy doesn't support .apex files");
    }

    if (use_fastdeploy) {
        auto metadata = extract_metadata(file);
        if (metadata.has_value()) {
            // pass all but 1st (command) and last (apk path) parameters through to pm for
            // session creation
            std::vector<const char*> pm_args{argv + 1, argv + argc - 1};
            auto patchFd = install_patch(pm_args.size(), pm_args.data());
            return stream_patch(file, std::move(metadata.value()), std::move(patchFd));
        }
    }

    struct stat sb;
    if (stat(file, &sb) == -1) {
        fprintf(stderr, "adb: failed to stat %s: %s\n", file, strerror(errno));
        return 1;
    }

    unique_fd local_fd(adb_open(file, O_RDONLY | O_CLOEXEC));
    if (local_fd < 0) {
        fprintf(stderr, "adb: failed to open %s: %s\n", file, strerror(errno));
        return 1;
    }

#ifdef __linux__
    posix_fadvise(local_fd.get(), 0, 0, POSIX_FADV_SEQUENTIAL | POSIX_FADV_NOREUSE);
#endif

    const bool use_abb_exec = is_abb_exec_supported();
    std::string error;
    std::vector<std::string> cmd_args = {use_abb_exec ? "package" : "exec:cmd package"};
    cmd_args.reserve(argc + 3);

    // don't copy the APK name, but, copy the rest of the arguments as-is
    while (argc-- > 1) {
        if (use_abb_exec) {
            cmd_args.push_back(*argv++);
        } else {
            cmd_args.push_back(escape_arg(*argv++));
        }
    }

    // add size parameter [required for streaming installs]
    // do last to override any user specified value
    cmd_args.push_back("-S");
    cmd_args.push_back(android::base::StringPrintf("%" PRIu64, static_cast<uint64_t>(sb.st_size)));

    if (is_apex) {
        cmd_args.push_back("--apex");
    }

    unique_fd remote_fd;
    if (use_abb_exec) {
        remote_fd = send_abb_exec_command(cmd_args, &error);
    } else {
        remote_fd.reset(adb_connect(android::base::Join(cmd_args, " "), &error));
    }
    if (remote_fd < 0) {
        fprintf(stderr, "adb: connect error for write: %s\n", error.c_str());
        return 1;
    }

    if (!copy_to_file(local_fd.get(), remote_fd.get())) {
        fprintf(stderr, "adb: failed to install: copy_to_file: %s: %s", file, strerror(errno));
        return 1;
    }

    char buf[BUFSIZ];
    read_status_line(remote_fd.get(), buf, sizeof(buf));
    if (strncmp("Success", buf, 7) != 0) {
        fprintf(stderr, "adb: failed to install %s: %s", file, buf);
        return 1;
    }

    fputs(buf, stdout);
    return 0;
}

static int install_app_legacy(int argc, const char** argv, bool use_fastdeploy) {
    printf("Performing Push Install\n");

    // Find last APK argument.
    // All other arguments passed through verbatim.
    int last_apk = -1;
    for (int i = argc - 1; i >= 0; i--) {
        if (android::base::EndsWithIgnoreCase(argv[i], ".apex")) {
            error_exit("APEX packages are only compatible with Streamed Install");
        }
        if (android::base::EndsWithIgnoreCase(argv[i], ".apk")) {
            last_apk = i;
            break;
        }
    }

    if (last_apk == -1) error_exit("need APK file on command line");

    int result = -1;
    std::vector<const char*> apk_file = {argv[last_apk]};
    std::string apk_dest = "/data/local/tmp/" + android::base::Basename(argv[last_apk]);
    argv[last_apk] = apk_dest.c_str(); /* destination name, not source location */

    if (use_fastdeploy) {
        auto metadata = extract_metadata(apk_file[0]);
        if (metadata.has_value()) {
            auto patchFd = apply_patch_on_device(apk_dest.c_str());
            int status = stream_patch(apk_file[0], std::move(metadata.value()), std::move(patchFd));

            result = pm_command(argc, argv);
            delete_device_file(apk_dest);

            return status;
        }
    }

<<<<<<< HEAD
    if (do_sync_push(apk_file, apk_dest.c_str(), false, CompressionType::Any)) {
=======
    if (do_sync_push(apk_file, apk_dest.c_str(), false, CompressionType::Any, false)) {
>>>>>>> 89cce058
        result = pm_command(argc, argv);
        delete_device_file(apk_dest);
    }

    return result;
}

template <class TimePoint>
static int msBetween(TimePoint start, TimePoint end) {
    return std::chrono::duration_cast<std::chrono::milliseconds>(end - start).count();
}

static int install_app_incremental(int argc, const char** argv, bool wait, bool silent) {
    using clock = std::chrono::high_resolution_clock;
    const auto start = clock::now();
    int first_apk = -1;
    int last_apk = -1;
    std::vector<std::string_view> args = {"package"sv};
    for (int i = 0; i < argc; ++i) {
        const auto arg = std::string_view(argv[i]);
        if (android::base::EndsWithIgnoreCase(arg, ".apk"sv)) {
            last_apk = i;
            if (first_apk == -1) {
                first_apk = i;
            }
        } else if (arg.starts_with("install-"sv)) {
            // incremental installation command on the device is the same for all its variations in
            // the adb, e.g. install-multiple or install-multi-package
            args.push_back("install"sv);
        } else {
            args.push_back(arg);
        }
    }

    if (first_apk == -1) {
        if (!silent) {
            fprintf(stderr, "error: need at least one APK file on command line\n");
        }
        return -1;
    }

    auto files = incremental::Files{argv + first_apk, argv + last_apk + 1};
    if (silent) {
        // For a silent installation we want to do the lightweight check first and bail early and
        // quietly if it fails.
        if (!incremental::can_install(files)) {
            return -1;
        }
    }

    printf("Performing Incremental Install\n");
    auto server_process = incremental::install(files, silent);
    if (!server_process) {
        return -1;
    }

    const auto end = clock::now();
    printf("Install command complete in %d ms\n", msBetween(start, end));

    if (wait) {
        (*server_process).wait();
    }

    return 0;
}

static std::pair<InstallMode, std::optional<InstallMode>> calculateInstallMode(
        InstallMode modeFromArgs, bool fastdeploy, CmdlineOption incrementalRequest) {
    if (incrementalRequest == CmdlineOption::Enable) {
        if (fastdeploy) {
            error_exit(
                    "--incremental and --fast-deploy options are incompatible. "
                    "Please choose one");
        }
    }

    if (modeFromArgs != INSTALL_DEFAULT) {
        if (incrementalRequest == CmdlineOption::Enable) {
            error_exit("--incremental is not compatible with other installation modes");
        }
        return {modeFromArgs, std::nullopt};
    }

    if (incrementalRequest != CmdlineOption::Disable && !is_abb_exec_supported()) {
        if (incrementalRequest == CmdlineOption::None) {
            incrementalRequest = CmdlineOption::Disable;
        } else {
            error_exit("Device doesn't support incremental installations");
        }
    }
    if (incrementalRequest == CmdlineOption::None) {
        // check if the host is ok with incremental by default
        if (const char* incrementalFromEnv = getenv("ADB_INSTALL_DEFAULT_INCREMENTAL")) {
            using namespace android::base;
            auto val = ParseBool(incrementalFromEnv);
            if (val == ParseBoolResult::kFalse) {
                incrementalRequest = CmdlineOption::Disable;
            }
        }
    }
    if (incrementalRequest == CmdlineOption::None) {
        // still ok: let's see if the device allows using incremental by default
        // it starts feeling like we're looking for an excuse to not to use incremental...
        std::string error;
        std::vector<std::string> args = {"settings", "get",
                                         "enable_adb_incremental_install_default"};
        auto fd = send_abb_exec_command(args, &error);
        if (!fd.ok()) {
            fprintf(stderr, "adb: retrieving the default device installation mode failed: %s",
                    error.c_str());
        } else {
            char buf[BUFSIZ] = {};
            read_status_line(fd.get(), buf, sizeof(buf));
            using namespace android::base;
            auto val = ParseBool(buf);
            if (val == ParseBoolResult::kFalse) {
                incrementalRequest = CmdlineOption::Disable;
            }
        }
    }

    if (incrementalRequest == CmdlineOption::Enable) {
        // explicitly requested - no fallback
        return {INSTALL_INCREMENTAL, std::nullopt};
    }
    const auto bestMode = best_install_mode();
    if (incrementalRequest == CmdlineOption::None) {
        // no opinion - use incremental, fallback to regular on a failure.
        return {INSTALL_INCREMENTAL, bestMode};
    }
    // incremental turned off - use the regular best mode without a fallback.
    return {bestMode, std::nullopt};
}

int install_app(int argc, const char** argv) {
    std::vector<int> processedArgIndices;
    InstallMode installMode = INSTALL_DEFAULT;
    bool use_fastdeploy = false;
    bool is_reinstall = false;
    bool wait = false;
    auto incremental_request = CmdlineOption::None;
    FastDeploy_AgentUpdateStrategy agent_update_strategy = FastDeploy_AgentUpdateDifferentVersion;

    for (int i = 1; i < argc; i++) {
        if (argv[i] == "--streaming"sv) {
            processedArgIndices.push_back(i);
            installMode = INSTALL_STREAM;
        } else if (argv[i] == "--no-streaming"sv) {
            processedArgIndices.push_back(i);
            installMode = INSTALL_PUSH;
        } else if (argv[i] == "-r"sv) {
            // Note that this argument is not added to processedArgIndices because it
            // must be passed through to pm
            is_reinstall = true;
        } else if (argv[i] == "--fastdeploy"sv) {
            processedArgIndices.push_back(i);
            use_fastdeploy = true;
        } else if (argv[i] == "--no-fastdeploy"sv) {
            processedArgIndices.push_back(i);
            use_fastdeploy = false;
        } else if (argv[i] == "--force-agent"sv) {
            processedArgIndices.push_back(i);
            agent_update_strategy = FastDeploy_AgentUpdateAlways;
        } else if (argv[i] == "--date-check-agent"sv) {
            processedArgIndices.push_back(i);
            agent_update_strategy = FastDeploy_AgentUpdateNewerTimeStamp;
        } else if (argv[i] == "--version-check-agent"sv) {
            processedArgIndices.push_back(i);
            agent_update_strategy = FastDeploy_AgentUpdateDifferentVersion;
        } else if (strlen(argv[i]) >= "--incr"sv.size() && "--incremental"sv.starts_with(argv[i])) {
            processedArgIndices.push_back(i);
            incremental_request = CmdlineOption::Enable;
        } else if (strlen(argv[i]) >= "--no-incr"sv.size() &&
                   "--no-incremental"sv.starts_with(argv[i])) {
            processedArgIndices.push_back(i);
            incremental_request = CmdlineOption::Disable;
        } else if (argv[i] == "--wait"sv) {
            processedArgIndices.push_back(i);
            wait = true;
        }
    }

    auto [primaryMode, fallbackMode] =
            calculateInstallMode(installMode, use_fastdeploy, incremental_request);
    if ((primaryMode == INSTALL_STREAM || fallbackMode.value_or(INSTALL_PUSH) == INSTALL_STREAM) &&
        best_install_mode() == INSTALL_PUSH) {
        error_exit("Attempting to use streaming install on unsupported device");
    }

    if (use_fastdeploy && get_device_api_level() < kFastDeployMinApi) {
        fprintf(stderr,
                "Fast Deploy is only compatible with devices of API version %d or higher, "
                "ignoring.\n",
                kFastDeployMinApi);
        use_fastdeploy = false;
    }
    fastdeploy_set_agent_update_strategy(agent_update_strategy);

    std::vector<const char*> passthrough_argv;
    for (int i = 0; i < argc; i++) {
        if (std::find(processedArgIndices.begin(), processedArgIndices.end(), i) ==
            processedArgIndices.end()) {
            passthrough_argv.push_back(argv[i]);
        }
    }
    if (passthrough_argv.size() < 2) {
        error_exit("install requires an apk argument");
    }

    auto runInstallMode = [&](InstallMode installMode, bool silent) {
        switch (installMode) {
            case INSTALL_PUSH:
                return install_app_legacy(passthrough_argv.size(), passthrough_argv.data(),
                                          use_fastdeploy);
            case INSTALL_STREAM:
                return install_app_streamed(passthrough_argv.size(), passthrough_argv.data(),
                                            use_fastdeploy);
            case INSTALL_INCREMENTAL:
                return install_app_incremental(passthrough_argv.size(), passthrough_argv.data(),
                                               wait, silent);
            case INSTALL_DEFAULT:
            default:
                return 1;
        }
    };
    auto res = runInstallMode(primaryMode, fallbackMode.has_value());
    if (res && fallbackMode.value_or(primaryMode) != primaryMode) {
        res = runInstallMode(*fallbackMode, false);
    }
    return res;
}

int install_multiple_app(int argc, const char** argv) {
    // Find all APK arguments starting at end.
    // All other arguments passed through verbatim.
    int first_apk = -1;
    uint64_t total_size = 0;
    for (int i = argc - 1; i >= 0; i--) {
        const char* file = argv[i];
        if (android::base::EndsWithIgnoreCase(argv[i], ".apex")) {
            error_exit("APEX packages are not compatible with install-multiple");
        }

        if (android::base::EndsWithIgnoreCase(file, ".apk") ||
            android::base::EndsWithIgnoreCase(file, ".dm") ||
            android::base::EndsWithIgnoreCase(file, ".fsv_sig")) {
            struct stat sb;
            if (stat(file, &sb) == -1) perror_exit("failed to stat \"%s\"", file);
            total_size += sb.st_size;
            first_apk = i;
        } else {
            break;
        }
    }

    if (first_apk == -1) error_exit("need APK file on command line");

    std::string install_cmd;
    if (best_install_mode() == INSTALL_PUSH) {
        install_cmd = "exec:pm";
    } else {
        install_cmd = "exec:cmd package";
    }

    std::string cmd = android::base::StringPrintf("%s install-create -S %" PRIu64,
                                                  install_cmd.c_str(), total_size);
    for (int i = 1; i < first_apk; i++) {
        cmd += " " + escape_arg(argv[i]);
    }

    // Create install session
    std::string error;
    char buf[BUFSIZ];
    {
        unique_fd fd(adb_connect(cmd, &error));
        if (fd < 0) {
            fprintf(stderr, "adb: connect error for create: %s\n", error.c_str());
            return EXIT_FAILURE;
        }
        read_status_line(fd.get(), buf, sizeof(buf));
    }

    int session_id = -1;
    if (!strncmp("Success", buf, 7)) {
        char* start = strrchr(buf, '[');
        char* end = strrchr(buf, ']');
        if (start && end) {
            *end = '\0';
            session_id = strtol(start + 1, nullptr, 10);
        }
    }
    if (session_id < 0) {
        fprintf(stderr, "adb: failed to create session\n");
        fputs(buf, stderr);
        return EXIT_FAILURE;
    }

    // Valid session, now stream the APKs
    bool success = true;
    for (int i = first_apk; i < argc; i++) {
        const char* file = argv[i];
        struct stat sb;
        if (stat(file, &sb) == -1) {
            fprintf(stderr, "adb: failed to stat \"%s\": %s\n", file, strerror(errno));
            success = false;
            goto finalize_session;
        }

        std::string cmd =
                android::base::StringPrintf("%s install-write -S %" PRIu64 " %d %s -",
                                            install_cmd.c_str(), static_cast<uint64_t>(sb.st_size),
                                            session_id, android::base::Basename(file).c_str());

        unique_fd local_fd(adb_open(file, O_RDONLY | O_CLOEXEC));
        if (local_fd < 0) {
            fprintf(stderr, "adb: failed to open \"%s\": %s\n", file, strerror(errno));
            success = false;
            goto finalize_session;
        }

        std::string error;
        unique_fd remote_fd(adb_connect(cmd, &error));
        if (remote_fd < 0) {
            fprintf(stderr, "adb: connect error for write: %s\n", error.c_str());
            success = false;
            goto finalize_session;
        }

        if (!copy_to_file(local_fd.get(), remote_fd.get())) {
            fprintf(stderr, "adb: failed to write \"%s\": %s\n", file, strerror(errno));
            success = false;
            goto finalize_session;
        }

        read_status_line(remote_fd.get(), buf, sizeof(buf));

        if (strncmp("Success", buf, 7)) {
            fprintf(stderr, "adb: failed to write \"%s\"\n", file);
            fputs(buf, stderr);
            success = false;
            goto finalize_session;
        }
    }

finalize_session:
    // Commit session if we streamed everything okay; otherwise abandon.
    std::string service = android::base::StringPrintf("%s install-%s %d", install_cmd.c_str(),
                                                      success ? "commit" : "abandon", session_id);
    {
        unique_fd fd(adb_connect(service, &error));
        if (fd < 0) {
            fprintf(stderr, "adb: connect error for finalize: %s\n", error.c_str());
            return EXIT_FAILURE;
        }
        read_status_line(fd.get(), buf, sizeof(buf));
    }
    if (!success) return EXIT_FAILURE;

    if (strncmp("Success", buf, 7)) {
        fprintf(stderr, "adb: failed to finalize session\n");
        fputs(buf, stderr);
        return EXIT_FAILURE;
    }

    fputs(buf, stdout);
    return EXIT_SUCCESS;
}

int install_multi_package(int argc, const char** argv) {
    // Find all APK arguments starting at end.
    // All other arguments passed through verbatim.
    bool apex_found = false;
    int first_package = -1;
    for (int i = argc - 1; i >= 0; i--) {
        const char* file = argv[i];
        if (android::base::EndsWithIgnoreCase(file, ".apk") ||
            android::base::EndsWithIgnoreCase(file, ".apex")) {
            first_package = i;
            if (android::base::EndsWithIgnoreCase(file, ".apex")) {
                apex_found = true;
            }
        } else {
            break;
        }
    }

    if (first_package == -1) error_exit("need APK or APEX files on command line");

    if (best_install_mode() == INSTALL_PUSH) {
        fprintf(stderr, "adb: multi-package install is not supported on this device\n");
        return EXIT_FAILURE;
    }
    std::string install_cmd = "exec:cmd package";

    std::string multi_package_cmd =
            android::base::StringPrintf("%s install-create --multi-package", install_cmd.c_str());
    for (int i = 1; i < first_package; i++) {
        multi_package_cmd += " " + escape_arg(argv[i]);
    }

    if (apex_found) {
        multi_package_cmd += " --staged";
    }

    // Create multi-package install session
    std::string error;
    char buf[BUFSIZ];
    {
        unique_fd fd(adb_connect(multi_package_cmd, &error));
        if (fd < 0) {
            fprintf(stderr, "adb: connect error for create multi-package: %s\n", error.c_str());
            return EXIT_FAILURE;
        }
        read_status_line(fd.get(), buf, sizeof(buf));
    }

    int parent_session_id = -1;
    if (!strncmp("Success", buf, 7)) {
        char* start = strrchr(buf, '[');
        char* end = strrchr(buf, ']');
        if (start && end) {
            *end = '\0';
            parent_session_id = strtol(start + 1, nullptr, 10);
        }
    }
    if (parent_session_id < 0) {
        fprintf(stderr, "adb: failed to create multi-package session\n");
        fputs(buf, stderr);
        return EXIT_FAILURE;
    }

    fprintf(stdout, "Created parent session ID %d.\n", parent_session_id);

    std::vector<int> session_ids;

    // Valid session, now create the individual sessions and stream the APKs
    int success = EXIT_FAILURE;
    std::string individual_cmd =
            android::base::StringPrintf("%s install-create", install_cmd.c_str());
    std::string all_session_ids = "";
    for (int i = 1; i < first_package; i++) {
        individual_cmd += " " + escape_arg(argv[i]);
    }
    if (apex_found) {
        individual_cmd += " --staged";
    }
    std::string individual_apex_cmd = individual_cmd + " --apex";
    std::string cmd = "";
    for (int i = first_package; i < argc; i++) {
        const char* file = argv[i];
        char buf[BUFSIZ];
        {
            unique_fd fd;
            // Create individual install session
            if (android::base::EndsWithIgnoreCase(file, ".apex")) {
                fd.reset(adb_connect(individual_apex_cmd, &error));
            } else {
                fd.reset(adb_connect(individual_cmd, &error));
            }
            if (fd < 0) {
                fprintf(stderr, "adb: connect error for create: %s\n", error.c_str());
                goto finalize_multi_package_session;
            }
            read_status_line(fd.get(), buf, sizeof(buf));
        }

        int session_id = -1;
        if (!strncmp("Success", buf, 7)) {
            char* start = strrchr(buf, '[');
            char* end = strrchr(buf, ']');
            if (start && end) {
                *end = '\0';
                session_id = strtol(start + 1, nullptr, 10);
            }
        }
        if (session_id < 0) {
            fprintf(stderr, "adb: failed to create multi-package session\n");
            fputs(buf, stderr);
            goto finalize_multi_package_session;
        }

        fprintf(stdout, "Created child session ID %d.\n", session_id);
        session_ids.push_back(session_id);

        // Support splitAPKs by allowing the notation split1.apk:split2.apk:split3.apk as argument.
        std::vector<std::string> splits = android::base::Split(file, ":");

        for (const std::string& split : splits) {
            struct stat sb;
            if (stat(split.c_str(), &sb) == -1) {
                fprintf(stderr, "adb: failed to stat %s: %s\n", split.c_str(), strerror(errno));
                goto finalize_multi_package_session;
            }

            std::string cmd = android::base::StringPrintf(
                    "%s install-write -S %" PRIu64 " %d %d_%s -", install_cmd.c_str(),
                    static_cast<uint64_t>(sb.st_size), session_id, i,
                    android::base::Basename(split).c_str());

            unique_fd local_fd(adb_open(split.c_str(), O_RDONLY | O_CLOEXEC));
            if (local_fd < 0) {
                fprintf(stderr, "adb: failed to open %s: %s\n", split.c_str(), strerror(errno));
                goto finalize_multi_package_session;
            }

            std::string error;
            unique_fd remote_fd(adb_connect(cmd, &error));
            if (remote_fd < 0) {
                fprintf(stderr, "adb: connect error for write: %s\n", error.c_str());
                goto finalize_multi_package_session;
            }

            if (!copy_to_file(local_fd.get(), remote_fd.get())) {
                fprintf(stderr, "adb: failed to write %s: %s\n", split.c_str(), strerror(errno));
                goto finalize_multi_package_session;
            }

            read_status_line(remote_fd.get(), buf, sizeof(buf));

            if (strncmp("Success", buf, 7)) {
                fprintf(stderr, "adb: failed to write %s\n", split.c_str());
                fputs(buf, stderr);
                goto finalize_multi_package_session;
            }
        }
        all_session_ids += android::base::StringPrintf(" %d", session_id);
    }

    cmd = android::base::StringPrintf("%s install-add-session %d%s", install_cmd.c_str(),
                                      parent_session_id, all_session_ids.c_str());
    {
        unique_fd fd(adb_connect(cmd, &error));
        if (fd < 0) {
            fprintf(stderr, "adb: connect error for install-add-session: %s\n", error.c_str());
            goto finalize_multi_package_session;
        }
        read_status_line(fd.get(), buf, sizeof(buf));
    }

    if (strncmp("Success", buf, 7)) {
        fprintf(stderr, "adb: failed to link sessions (%s)\n", cmd.c_str());
        fputs(buf, stderr);
        goto finalize_multi_package_session;
    }

    // no failures means we can proceed with the assumption of success
    success = 0;

finalize_multi_package_session:
    // Commit session if we streamed everything okay; otherwise abandon
    std::string service =
            android::base::StringPrintf("%s install-%s %d", install_cmd.c_str(),
                                        success == 0 ? "commit" : "abandon", parent_session_id);
    {
        unique_fd fd(adb_connect(service, &error));
        if (fd < 0) {
            fprintf(stderr, "adb: connect error for finalize: %s\n", error.c_str());
            return EXIT_FAILURE;
        }
        read_status_line(fd.get(), buf, sizeof(buf));
    }

    if (!strncmp("Success", buf, 7)) {
        fputs(buf, stdout);
        if (success == 0) {
            return 0;
        }
    } else {
        fprintf(stderr, "adb: failed to finalize session\n");
        fputs(buf, stderr);
    }

    session_ids.push_back(parent_session_id);
    // try to abandon all remaining sessions
    for (std::size_t i = 0; i < session_ids.size(); i++) {
        service = android::base::StringPrintf("%s install-abandon %d", install_cmd.c_str(),
                                              session_ids[i]);
        fprintf(stderr, "Attempting to abandon session ID %d\n", session_ids[i]);
        unique_fd fd(adb_connect(service, &error));
        if (fd < 0) {
            fprintf(stderr, "adb: connect error for finalize: %s\n", error.c_str());
            continue;
        }
        read_status_line(fd.get(), buf, sizeof(buf));
    }
    return EXIT_FAILURE;
}

int delete_device_file(const std::string& filename) {
    // http://b/17339227 "Sideloading a Readonly File Results in a Prompt to
    // Delete" caused us to add `-f` here, to avoid the equivalent of the `-i`
    // prompt that you get from BSD rm (used in Android 5) if you have a
    // non-writable file and stdin is a tty (which is true for old versions of
    // adbd).
    //
    // Unfortunately, `rm -f` requires Android 4.3, so that workaround broke
    // earlier Android releases. This was reported as http://b/37704384 "adb
    // install -r passes invalid argument to rm on Android 4.1" and
    // http://b/37035817 "ADB Fails: rm failed for -f, No such file or
    // directory".
    //
    // Testing on a variety of devices and emulators shows that redirecting
    // stdin is sufficient to avoid the pseudo-`-i`, and works on toolbox,
    // BSD, and toybox versions of rm.
    return send_shell_command("rm " + escape_arg(filename) + " </dev/null");
}<|MERGE_RESOLUTION|>--- conflicted
+++ resolved
@@ -290,11 +290,7 @@
         }
     }
 
-<<<<<<< HEAD
-    if (do_sync_push(apk_file, apk_dest.c_str(), false, CompressionType::Any)) {
-=======
     if (do_sync_push(apk_file, apk_dest.c_str(), false, CompressionType::Any, false)) {
->>>>>>> 89cce058
         result = pm_command(argc, argv);
         delete_device_file(apk_dest);
     }
