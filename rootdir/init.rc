# Copyright (C) 2012 The Android Open Source Project
#
# IMPORTANT: Do not create world writable files or directories.
# This is a common source of Android security bugs.
#

import /init.environ.rc
import /init.usb.rc
import /init.${ro.hardware}.rc
import /vendor/etc/init/hw/init.${ro.hardware}.rc
import /init.usb.configfs.rc
import /init.${ro.zygote}.rc

on early-init
    # Set init and its forked children's oom_adj.
    write /proc/1/oom_score_adj -1000

    # Disable sysrq from keyboard
    write /proc/sys/kernel/sysrq 0

    # Set the security context of /adb_keys if present.
    restorecon /adb_keys

    # Set the security context of /postinstall if present.
    restorecon /postinstall

    # Mount cgroup mount point for cpu accounting
    mount cgroup none /acct nodev noexec nosuid cpuacct
    mkdir /acct/uid

    # root memory control cgroup, used by lmkd
    mkdir /dev/memcg 0700 root system
    mount cgroup none /dev/memcg nodev noexec nosuid memory
    # app mem cgroups, used by activity manager, lmkd and zygote
    mkdir /dev/memcg/apps/ 0755 system system
    # cgroup for system_server and surfaceflinger
    mkdir /dev/memcg/system 0550 system system

    start ueventd

on init
    sysclktz 0

    # Mix device-specific information into the entropy pool
    copy /proc/cmdline /dev/urandom
    copy /default.prop /dev/urandom

    symlink /system/bin /bin
    symlink /system/etc /etc

    # Backward compatibility.
    symlink /sys/kernel/debug /d

    # Link /vendor to /system/vendor for devices without a vendor partition.
    symlink /system/vendor /vendor

    # Create energy-aware scheduler tuning nodes
    mkdir /dev/stune
    mount cgroup none /dev/stune nodev noexec nosuid schedtune
    mkdir /dev/stune/foreground
    mkdir /dev/stune/background
    mkdir /dev/stune/top-app
    mkdir /dev/stune/rt
    chown system system /dev/stune
    chown system system /dev/stune/foreground
    chown system system /dev/stune/background
    chown system system /dev/stune/top-app
    chown system system /dev/stune/rt
    chown system system /dev/stune/tasks
    chown system system /dev/stune/foreground/tasks
    chown system system /dev/stune/background/tasks
    chown system system /dev/stune/top-app/tasks
    chown system system /dev/stune/rt/tasks
    chmod 0664 /dev/stune/tasks
    chmod 0664 /dev/stune/foreground/tasks
    chmod 0664 /dev/stune/background/tasks
    chmod 0664 /dev/stune/top-app/tasks
    chmod 0664 /dev/stune/rt/tasks

    restorecon_recursive /mnt

    mount configfs none /config nodev noexec nosuid
    chmod 0770 /config/sdcardfs
    chown system package_info /config/sdcardfs

    mkdir /mnt/secure 0700 root root
    mkdir /mnt/secure/asec 0700 root root
    mkdir /mnt/asec 0755 root system
    mkdir /mnt/obb 0755 root system
    mkdir /mnt/media_rw 0750 root media_rw
    mkdir /mnt/user 0755 root root
    mkdir /mnt/user/0 0755 root root
    mkdir /mnt/expand 0771 system system
    mkdir /mnt/appfuse 0711 root root

    # Storage views to support runtime permissions
    mkdir /mnt/runtime 0700 root root
    mkdir /mnt/runtime/default 0755 root root
    mkdir /mnt/runtime/default/self 0755 root root
    mkdir /mnt/runtime/read 0755 root root
    mkdir /mnt/runtime/read/self 0755 root root
    mkdir /mnt/runtime/write 0755 root root
    mkdir /mnt/runtime/write/self 0755 root root

    # Symlink to keep legacy apps working in multi-user world
    symlink /storage/self/primary /sdcard
    symlink /storage/self/primary /mnt/sdcard
    symlink /mnt/user/0/primary /mnt/runtime/default/self/primary

    write /proc/sys/kernel/panic_on_oops 1
    write /proc/sys/kernel/hung_task_timeout_secs 0
    write /proc/cpu/alignment 4

    # scheduler tunables
    # Disable auto-scaling of scheduler tunables with hotplug. The tunables
    # will vary across devices in unpredictable ways if allowed to scale with
    # cpu cores.
    write /proc/sys/kernel/sched_tunable_scaling 0
    write /proc/sys/kernel/sched_latency_ns 10000000
    write /proc/sys/kernel/sched_wakeup_granularity_ns 2000000
    write /proc/sys/kernel/sched_child_runs_first 0

    write /proc/sys/kernel/randomize_va_space 2
    write /proc/sys/vm/mmap_min_addr 32768
    write /proc/sys/net/ipv4/ping_group_range "0 2147483647"
    write /proc/sys/net/unix/max_dgram_qlen 600
    write /proc/sys/kernel/sched_rt_runtime_us 950000
    write /proc/sys/kernel/sched_rt_period_us 1000000

    # Assign reasonable ceiling values for socket rcv/snd buffers.
    # These should almost always be overridden by the target per the
    # the corresponding technology maximums.
    write /proc/sys/net/core/rmem_max  262144
    write /proc/sys/net/core/wmem_max  262144

    # reflect fwmark from incoming packets onto generated replies
    write /proc/sys/net/ipv4/fwmark_reflect 1
    write /proc/sys/net/ipv6/fwmark_reflect 1

    # set fwmark on accepted sockets
    write /proc/sys/net/ipv4/tcp_fwmark_accept 1

    # disable icmp redirects
    write /proc/sys/net/ipv4/conf/all/accept_redirects 0
    write /proc/sys/net/ipv6/conf/all/accept_redirects 0

    # /proc/net/fib_trie leaks interface IP addresses
    chmod 0400 /proc/net/fib_trie

    # Create cgroup mount points for process groups
    mkdir /dev/cpuctl
    mount cgroup none /dev/cpuctl nodev noexec nosuid cpu
    chown system system /dev/cpuctl
    chown system system /dev/cpuctl/tasks
    chmod 0666 /dev/cpuctl/tasks
    write /dev/cpuctl/cpu.rt_period_us 1000000
    write /dev/cpuctl/cpu.rt_runtime_us 950000

    # sets up initial cpusets for ActivityManager
    mkdir /dev/cpuset
    mount cpuset none /dev/cpuset nodev noexec nosuid

    # this ensures that the cpusets are present and usable, but the device's
    # init.rc must actually set the correct cpus
    mkdir /dev/cpuset/foreground
    copy /dev/cpuset/cpus /dev/cpuset/foreground/cpus
    copy /dev/cpuset/mems /dev/cpuset/foreground/mems
    mkdir /dev/cpuset/background
    copy /dev/cpuset/cpus /dev/cpuset/background/cpus
    copy /dev/cpuset/mems /dev/cpuset/background/mems

    # system-background is for system tasks that should only run on
    # little cores, not on bigs
    # to be used only by init, so don't change system-bg permissions
    mkdir /dev/cpuset/system-background
    copy /dev/cpuset/cpus /dev/cpuset/system-background/cpus
    copy /dev/cpuset/mems /dev/cpuset/system-background/mems

    # restricted is for system tasks that are being throttled
    # due to screen off.
    mkdir /dev/cpuset/restricted
    copy /dev/cpuset/cpus /dev/cpuset/restricted/cpus
    copy /dev/cpuset/mems /dev/cpuset/restricted/mems

    mkdir /dev/cpuset/top-app
    copy /dev/cpuset/cpus /dev/cpuset/top-app/cpus
    copy /dev/cpuset/mems /dev/cpuset/top-app/mems

    # change permissions for all cpusets we'll touch at runtime
    chown system system /dev/cpuset
    chown system system /dev/cpuset/foreground
    chown system system /dev/cpuset/background
    chown system system /dev/cpuset/system-background
    chown system system /dev/cpuset/top-app
    chown system system /dev/cpuset/restricted
    chown system system /dev/cpuset/tasks
    chown system system /dev/cpuset/foreground/tasks
    chown system system /dev/cpuset/background/tasks
    chown system system /dev/cpuset/system-background/tasks
    chown system system /dev/cpuset/top-app/tasks
    chown system system /dev/cpuset/restricted/tasks

    # set system-background to 0775 so SurfaceFlinger can touch it
    chmod 0775 /dev/cpuset/system-background

    chmod 0664 /dev/cpuset/foreground/tasks
    chmod 0664 /dev/cpuset/background/tasks
    chmod 0664 /dev/cpuset/system-background/tasks
    chmod 0664 /dev/cpuset/top-app/tasks
    chmod 0664 /dev/cpuset/restricted/tasks
    chmod 0664 /dev/cpuset/tasks


    # qtaguid will limit access to specific data based on group memberships.
    #   net_bw_acct grants impersonation of socket owners.
    #   net_bw_stats grants access to other apps' detailed tagged-socket stats.
    chown root net_bw_acct /proc/net/xt_qtaguid/ctrl
    chown root net_bw_stats /proc/net/xt_qtaguid/stats

    # Allow everybody to read the xt_qtaguid resource tracking misc dev.
    # This is needed by any process that uses socket tagging.
    chmod 0644 /dev/xt_qtaguid

    mkdir /dev/cg2_bpf
    mount cgroup2 cg2_bpf /dev/cg2_bpf nodev noexec nosuid
    chown root root /dev/cg2_bpf
    chmod 0600 /dev/cg2_bpf
    mount bpf bpf /sys/fs/bpf nodev noexec nosuid

    # Create location for fs_mgr to store abbreviated output from filesystem
    # checker programs.
    mkdir /dev/fscklogs 0770 root system

    # pstore/ramoops previous console log
    mount pstore pstore /sys/fs/pstore nodev noexec nosuid
    chown system log /sys/fs/pstore/console-ramoops
    chmod 0440 /sys/fs/pstore/console-ramoops
    chown system log /sys/fs/pstore/console-ramoops-0
    chmod 0440 /sys/fs/pstore/console-ramoops-0
    chown system log /sys/fs/pstore/pmsg-ramoops-0
    chmod 0440 /sys/fs/pstore/pmsg-ramoops-0

    # enable armv8_deprecated instruction hooks
    write /proc/sys/abi/swp 1

    # Linux's execveat() syscall may construct paths containing /dev/fd
    # expecting it to point to /proc/self/fd
    symlink /proc/self/fd /dev/fd

    export DOWNLOAD_CACHE /data/cache

    # set RLIMIT_NICE to allow priorities from 19 to -20
    setrlimit nice 40 40

    # Allow up to 32K FDs per process
    setrlimit nofile 32768 32768

    # This allows the ledtrig-transient properties to be created here so
    # that they can be chown'd to system:system later on boot
    write /sys/class/leds/vibrator/trigger "transient"

# Healthd can trigger a full boot from charger mode by signaling this
# property when the power button is held.
on property:sys.boot_from_charger_mode=1
    class_stop charger
    trigger late-init

on load_persist_props_action
    load_persist_props
    start logd
    start logd-reinit

# Indicate to fw loaders that the relevant mounts are up.
on firmware_mounts_complete
    rm /dev/.booting

# Mount filesystems and start core system services.
on late-init
    trigger early-fs

    # Mount fstab in init.{$device}.rc by mount_all command. Optional parameter
    # '--early' can be specified to skip entries with 'latemount'.
    # /system and /vendor must be mounted by the end of the fs stage,
    # while /data is optional.
    trigger fs
    trigger post-fs

    # Mount fstab in init.{$device}.rc by mount_all with '--late' parameter
    # to only mount entries with 'latemount'. This is needed if '--early' is
    # specified in the previous mount_all command on the fs stage.
    # With /system mounted and properties form /system + /factory available,
    # some services can be started.
    trigger late-fs

    # Now we can mount /data. File encryption requires keymaster to decrypt
    # /data, which in turn can only be loaded when system properties are present.
    trigger post-fs-data

    # Now we can start zygote for devices with file based encryption
    trigger zygote-start

    # Load persist properties and override properties (if enabled) from /data.
    trigger load_persist_props_action

    # Remove a file to wake up anything waiting for firmware.
    trigger firmware_mounts_complete

    trigger early-boot
    trigger boot

on post-fs
    # Load properties from
    #     /system/build.prop,
    #     /odm/build.prop,
    #     /vendor/build.prop and
    #     /factory/factory.prop
    load_system_props
    # start essential services
    start logd
    start servicemanager
    start hwservicemanager
    start vndservicemanager

    # Once everything is setup, no need to modify /.
    # The bind+ro combination avoids modifying any other mount flags.
    mount rootfs rootfs / remount bind ro
    # Mount shared so changes propagate into child namespaces
    mount rootfs rootfs / shared rec
    # Mount default storage into root namespace
    mount none /mnt/runtime/default /storage bind rec
    mount none none /storage slave rec

    # Make sure /sys/kernel/debug (if present) is labeled properly
    # Note that tracefs may be mounted under debug, so we need to cross filesystems
    restorecon --recursive --cross-filesystems /sys/kernel/debug

    # We chown/chmod /cache again so because mount is run as root + defaults
    chown system cache /cache
    chmod 0770 /cache
    # We restorecon /cache in case the cache partition has been reset.
    restorecon_recursive /cache

    # Create /cache/recovery in case it's not there. It'll also fix the odd
    # permissions if created by the recovery system.
    mkdir /cache/recovery 0770 system cache

    # Backup/restore mechanism uses the cache partition
    mkdir /cache/backup_stage 0700 system system
    mkdir /cache/backup 0700 system system

    #change permissions on vmallocinfo so we can grab it from bugreports
    chown root log /proc/vmallocinfo
    chmod 0440 /proc/vmallocinfo

    chown root log /proc/slabinfo
    chmod 0440 /proc/slabinfo

    #change permissions on kmsg & sysrq-trigger so bugreports can grab kthread stacks
    chown root system /proc/kmsg
    chmod 0440 /proc/kmsg
    chown root system /proc/sysrq-trigger
    chmod 0220 /proc/sysrq-trigger
    chown system log /proc/last_kmsg
    chmod 0440 /proc/last_kmsg

    # make the selinux kernel policy world-readable
    chmod 0444 /sys/fs/selinux/policy

    # create the lost+found directories, so as to enforce our permissions
    mkdir /cache/lost+found 0770 root root

    restorecon_recursive /metadata
    mkdir /metadata/vold
    chmod 0700 /metadata/vold

on late-fs
    # Ensure that tracefs has the correct permissions.
    # This does not work correctly if it is called in post-fs.
    chmod 0755 /sys/kernel/debug/tracing

    # HALs required before storage encryption can get unlocked (FBE/FDE)
    class_start early_hal

    # Check and mark a successful boot, before mounting userdata with mount_all.
    # No-op for non-A/B device.
    exec_start update_verifier_nonencrypted

on post-fs-data
    # We chown/chmod /data again so because mount is run as root + defaults
    chown system system /data
    chmod 0771 /data
    # We restorecon /data in case the userdata partition has been reset.
    restorecon /data

    # Make sure we have the device encryption key.
    start vold
    installkey /data

    # Start bootcharting as soon as possible after the data partition is
    # mounted to collect more data.
    mkdir /data/bootchart 0755 shell shell
    bootchart start

    # Avoid predictable entropy pool. Carry over entropy from previous boot.
    copy /data/system/entropy.dat /dev/urandom

    # create basic filesystem structure
    mkdir /data/misc 01771 system misc
    mkdir /data/misc/recovery 0770 system log
    copy /data/misc/recovery/ro.build.fingerprint /data/misc/recovery/ro.build.fingerprint.1
    chmod 0440 /data/misc/recovery/ro.build.fingerprint.1
    chown system log /data/misc/recovery/ro.build.fingerprint.1
    write /data/misc/recovery/ro.build.fingerprint ${ro.build.fingerprint}
    chmod 0440 /data/misc/recovery/ro.build.fingerprint
    chown system log /data/misc/recovery/ro.build.fingerprint
    mkdir /data/misc/recovery/proc 0770 system log
    copy /data/misc/recovery/proc/version /data/misc/recovery/proc/version.1
    chmod 0440 /data/misc/recovery/proc/version.1
    chown system log /data/misc/recovery/proc/version.1
    copy /proc/version /data/misc/recovery/proc/version
    chmod 0440 /data/misc/recovery/proc/version
    chown system log /data/misc/recovery/proc/version
    mkdir /data/misc/bluedroid 02770 bluetooth bluetooth
    # Fix the access permissions and group ownership for 'bt_config.conf'
    chmod 0660 /data/misc/bluedroid/bt_config.conf
    chown bluetooth bluetooth /data/misc/bluedroid/bt_config.conf
    mkdir /data/misc/bluetooth 0770 bluetooth bluetooth
    mkdir /data/misc/bluetooth/logs 0770 bluetooth bluetooth
    mkdir /data/misc/keystore 0700 keystore keystore
    mkdir /data/misc/gatekeeper 0700 system system
    mkdir /data/misc/keychain 0771 system system
    mkdir /data/misc/net 0750 root shell
    mkdir /data/misc/radio 0770 system radio
    mkdir /data/misc/sms 0770 system radio
    mkdir /data/misc/carrierid 0770 system radio
    mkdir /data/misc/apns 0770 system radio
    mkdir /data/misc/zoneinfo 0775 system system
    mkdir /data/misc/network_watchlist 0774 system system
    mkdir /data/misc/textclassifier 0771 system system
    mkdir /data/misc/vpn 0770 system vpn
    mkdir /data/misc/shared_relro 0771 shared_relro shared_relro
    mkdir /data/misc/systemkeys 0700 system system
    mkdir /data/misc/wifi 0770 wifi wifi
    mkdir /data/misc/wifi/sockets 0770 wifi wifi
    mkdir /data/misc/wifi/wpa_supplicant 0770 wifi wifi
    mkdir /data/misc/ethernet 0770 system system
    mkdir /data/misc/dhcp 0770 dhcp dhcp
    mkdir /data/misc/user 0771 root root
    mkdir /data/misc/perfprofd 0775 root root
    # give system access to wpa_supplicant.conf for backup and restore
    chmod 0660 /data/misc/wifi/wpa_supplicant.conf
    mkdir /data/local 0751 root root
    mkdir /data/misc/media 0700 media media
    mkdir /data/misc/audioserver 0700 audioserver audioserver
    mkdir /data/misc/cameraserver 0700 cameraserver cameraserver
    mkdir /data/misc/vold 0700 root root
    mkdir /data/misc/boottrace 0771 system shell
    mkdir /data/misc/update_engine 0700 root root
    mkdir /data/misc/update_engine_log 02750 root log
    mkdir /data/misc/trace 0700 root root
    # create location to store surface and window trace files
    mkdir /data/misc/wmtrace 0700 system system
    # profile file layout
    mkdir /data/misc/profiles 0771 system system
    mkdir /data/misc/profiles/cur 0771 system system
    mkdir /data/misc/profiles/ref 0771 system system
    mkdir /data/misc/profman 0770 system shell
    mkdir /data/misc/gcov 0770 root root

    mkdir /data/vendor 0771 root root
    mkdir /data/vendor_ce 0771 root root
    mkdir /data/vendor_de 0771 root root
    mkdir /data/vendor/hardware 0771 root root

    # For security reasons, /data/local/tmp should always be empty.
    # Do not place files or directories in /data/local/tmp
    mkdir /data/local/tmp 0771 shell shell
    mkdir /data/local/traces 0777 shell shell
    mkdir /data/data 0771 system system
    mkdir /data/app-private 0771 system system
    mkdir /data/app-ephemeral 0771 system system
    mkdir /data/app-asec 0700 root root
    mkdir /data/app-lib 0771 system system
    mkdir /data/app 0771 system system
    mkdir /data/property 0700 root root
    mkdir /data/tombstones 0771 system system
    mkdir /data/vendor/tombstones 0771 root root
    mkdir /data/vendor/tombstones/wifi 0771 wifi wifi

    # create dalvik-cache, so as to enforce our permissions
    mkdir /data/dalvik-cache 0771 root root
    # create the A/B OTA directory, so as to enforce our permissions
    mkdir /data/ota 0771 root root

    # create the OTA package directory. It will be accessed by GmsCore (cache
    # group), update_engine and update_verifier.
    mkdir /data/ota_package 0770 system cache

    # create resource-cache and double-check the perms
    mkdir /data/resource-cache 0771 system system
    chown system system /data/resource-cache
    chmod 0771 /data/resource-cache

    # create the lost+found directories, so as to enforce our permissions
    mkdir /data/lost+found 0770 root root

    # create directory for DRM plug-ins - give drm the read/write access to
    # the following directory.
    mkdir /data/drm 0770 drm drm

    # create directory for MediaDrm plug-ins - give drm the read/write access to
    # the following directory.
    mkdir /data/mediadrm 0770 mediadrm mediadrm

    mkdir /data/anr 0775 system system

    # NFC: create data/nfc for nv storage
    mkdir /data/nfc 0770 nfc nfc
    mkdir /data/nfc/param 0770 nfc nfc

    # Create all remaining /data root dirs so that they are made through init
    # and get proper encryption policy installed
    mkdir /data/backup 0700 system system
    mkdir /data/ss 0700 system system

    mkdir /data/system 0775 system system
    mkdir /data/system/heapdump 0700 system system
    mkdir /data/system/users 0775 system system

    mkdir /data/system_de 0770 system system
    mkdir /data/system_ce 0770 system system

    mkdir /data/misc_de 01771 system misc
    mkdir /data/misc_ce 01771 system misc

    mkdir /data/user 0711 system system
    mkdir /data/user_de 0711 system system
    symlink /data/data /data/user/0

    mkdir /data/media 0770 media_rw media_rw
    mkdir /data/media/obb 0770 media_rw media_rw

    mkdir /data/cache 0770 system cache
    mkdir /data/cache/recovery 0770 system cache
    mkdir /data/cache/backup_stage 0700 system system
    mkdir /data/cache/backup 0700 system system

    init_user0

    # Set SELinux security contexts on upgrade or policy update.
    restorecon --recursive --skip-ce /data

    # Check any timezone data in /data is newer than the copy in /system, delete if not.
    exec - system system -- /system/bin/tzdatacheck /system/usr/share/zoneinfo /data/misc/zoneinfo

    # If there is no post-fs-data action in the init.<device>.rc file, you
    # must uncomment this line, otherwise encrypted filesystems
    # won't work.
    # Set indication (checked by vold) that we have finished this action
    #setprop vold.post_fs_data_done 1

# It is recommended to put unnecessary data/ initialization from post-fs-data
# to start-zygote in device's init.rc to unblock zygote start.
on zygote-start && property:ro.crypto.state=unencrypted
    start netd
    start zygote
    start zygote_secondary

on zygote-start && property:ro.crypto.state=unsupported
    start netd
    start zygote
    start zygote_secondary

on zygote-start && property:ro.crypto.state=encrypted && property:ro.crypto.type=file
    start netd
    start zygote
    start zygote_secondary

on boot
    # basic network init
    ifup lo
    hostname localhost
    domainname localdomain

    # IPsec SA default expiration length
    write /proc/sys/net/core/xfrm_acq_expires 3600

    # Memory management.  Basic kernel parameters, and allow the high
    # level system server to be able to adjust the kernel OOM driver
    # parameters to match how it is managing things.
    write /proc/sys/vm/overcommit_memory 1
    write /proc/sys/vm/min_free_order_shift 4
    chown root system /sys/module/lowmemorykiller/parameters/adj
    chmod 0664 /sys/module/lowmemorykiller/parameters/adj
    chown root system /sys/module/lowmemorykiller/parameters/minfree
    chmod 0664 /sys/module/lowmemorykiller/parameters/minfree

    # Tweak background writeout
    write /proc/sys/vm/dirty_expire_centisecs 200
    write /proc/sys/vm/dirty_background_ratio  5

    # Permissions for System Server and daemons.
    chown radio system /sys/android_power/state
    chown radio system /sys/android_power/request_state
    chown radio system /sys/android_power/acquire_full_wake_lock
    chown radio system /sys/android_power/acquire_partial_wake_lock
    chown radio system /sys/android_power/release_wake_lock
    chown system system /sys/power/autosleep
    chown system system /sys/power/state
    chown system system /sys/power/wakeup_count
    chown radio wakelock /sys/power/wake_lock
    chown radio wakelock /sys/power/wake_unlock
    chmod 0660 /sys/power/state
    chmod 0660 /sys/power/wake_lock
    chmod 0660 /sys/power/wake_unlock

    chown system system /sys/devices/system/cpu/cpufreq/interactive/timer_rate
    chmod 0660 /sys/devices/system/cpu/cpufreq/interactive/timer_rate
    chown system system /sys/devices/system/cpu/cpufreq/interactive/timer_slack
    chmod 0660 /sys/devices/system/cpu/cpufreq/interactive/timer_slack
    chown system system /sys/devices/system/cpu/cpufreq/interactive/min_sample_time
    chmod 0660 /sys/devices/system/cpu/cpufreq/interactive/min_sample_time
    chown system system /sys/devices/system/cpu/cpufreq/interactive/hispeed_freq
    chmod 0660 /sys/devices/system/cpu/cpufreq/interactive/hispeed_freq
    chown system system /sys/devices/system/cpu/cpufreq/interactive/target_loads
    chmod 0660 /sys/devices/system/cpu/cpufreq/interactive/target_loads
    chown system system /sys/devices/system/cpu/cpufreq/interactive/go_hispeed_load
    chmod 0660 /sys/devices/system/cpu/cpufreq/interactive/go_hispeed_load
    chown system system /sys/devices/system/cpu/cpufreq/interactive/above_hispeed_delay
    chmod 0660 /sys/devices/system/cpu/cpufreq/interactive/above_hispeed_delay
    chown system system /sys/devices/system/cpu/cpufreq/interactive/boost
    chmod 0660 /sys/devices/system/cpu/cpufreq/interactive/boost
    chown system system /sys/devices/system/cpu/cpufreq/interactive/boostpulse
    chown system system /sys/devices/system/cpu/cpufreq/interactive/input_boost
    chmod 0660 /sys/devices/system/cpu/cpufreq/interactive/input_boost
    chown system system /sys/devices/system/cpu/cpufreq/interactive/boostpulse_duration
    chmod 0660 /sys/devices/system/cpu/cpufreq/interactive/boostpulse_duration
    chown system system /sys/devices/system/cpu/cpufreq/interactive/io_is_busy
    chmod 0660 /sys/devices/system/cpu/cpufreq/interactive/io_is_busy

    # Assume SMP uses shared cpufreq policy for all CPUs
    chown system system /sys/devices/system/cpu/cpu0/cpufreq/scaling_max_freq
    chmod 0660 /sys/devices/system/cpu/cpu0/cpufreq/scaling_max_freq

    chown system system /sys/class/leds/vibrator/trigger
    chown system system /sys/class/leds/vibrator/activate
    chown system system /sys/class/leds/vibrator/brightness
    chown system system /sys/class/leds/vibrator/duration
    chown system system /sys/class/leds/vibrator/state
    chown system system /sys/class/timed_output/vibrator/enable
    chown system system /sys/class/leds/keyboard-backlight/brightness
    chown system system /sys/class/leds/lcd-backlight/brightness
    chown system system /sys/class/leds/button-backlight/brightness
    chown system system /sys/class/leds/jogball-backlight/brightness
    chown system system /sys/class/leds/red/brightness
    chown system system /sys/class/leds/green/brightness
    chown system system /sys/class/leds/blue/brightness
    chown system system /sys/class/leds/red/device/grpfreq
    chown system system /sys/class/leds/red/device/grppwm
    chown system system /sys/class/leds/red/device/blink
    chown system system /sys/module/sco/parameters/disable_esco
    chown system system /sys/kernel/ipv4/tcp_wmem_min
    chown system system /sys/kernel/ipv4/tcp_wmem_def
    chown system system /sys/kernel/ipv4/tcp_wmem_max
    chown system system /sys/kernel/ipv4/tcp_rmem_min
    chown system system /sys/kernel/ipv4/tcp_rmem_def
    chown system system /sys/kernel/ipv4/tcp_rmem_max
    chown root radio /proc/cmdline

    # Define default initial receive window size in segments.
    setprop net.tcp.default_init_rwnd 60

    # Start standard binderized HAL daemons
    class_start hal

    class_start core

on nonencrypted
    class_start main
    class_start late_start

on property:sys.init_log_level=*
    loglevel ${sys.init_log_level}

on charger
    class_start charger

on property:vold.decrypt=trigger_reset_main
    class_reset main

on property:vold.decrypt=trigger_load_persist_props
    load_persist_props
    start logd
    start logd-reinit

on property:vold.decrypt=trigger_post_fs_data
    trigger post-fs-data
    trigger zygote-start

on property:vold.decrypt=trigger_restart_min_framework
    class_start main

on property:vold.decrypt=trigger_restart_framework
<<<<<<< HEAD
    # A/B update verifier that marks a successful boot.
    exec_start update_verifier
=======
    stop surfaceflinger
    start surfaceflinger
>>>>>>> be7a1069
    class_start main
    class_start late_start
    setprop service.bootanim.exit 0
    start bootanim

on property:vold.decrypt=trigger_shutdown_framework
    class_reset late_start
    class_reset main

on property:sys.boot_completed=1
    bootchart stop

# system server cannot write to /proc/sys files,
# and chown/chmod does not work for /proc/sys/ entries.
# So proxy writes through init.
on property:sys.sysctl.extra_free_kbytes=*
    write /proc/sys/vm/extra_free_kbytes ${sys.sysctl.extra_free_kbytes}

# "tcp_default_init_rwnd" Is too long!
on property:sys.sysctl.tcp_def_init_rwnd=*
    write /proc/sys/net/ipv4/tcp_default_init_rwnd ${sys.sysctl.tcp_def_init_rwnd}

on property:security.perf_harden=0
    write /proc/sys/kernel/perf_event_paranoid 1

on property:security.perf_harden=1
    write /proc/sys/kernel/perf_event_paranoid 3

# on shutdown
# In device's init.rc, this trigger can be used to do device-specific actions
# before shutdown. e.g disable watchdog and mask error handling

## Daemon processes to be run by init.
##
service ueventd /sbin/ueventd
    class core
    critical
    seclabel u:r:ueventd:s0
    shutdown critical

service console /system/bin/sh
    class core
    console
    disabled
    user shell
    group shell log readproc
    seclabel u:r:shell:s0
    setenv HOSTNAME console

on property:ro.debuggable=1
    # Give writes to anyone for the trace folder on debug builds.
    # The folder is used to store method traces.
    chmod 0773 /data/misc/trace
    # Give reads to anyone for the window trace folder on debug builds.
    chmod 0775 /data/misc/wmtrace
    start console

service flash_recovery /system/bin/install-recovery.sh
    class main
    oneshot<|MERGE_RESOLUTION|>--- conflicted
+++ resolved
@@ -701,13 +701,6 @@
     class_start main
 
 on property:vold.decrypt=trigger_restart_framework
-<<<<<<< HEAD
-    # A/B update verifier that marks a successful boot.
-    exec_start update_verifier
-=======
-    stop surfaceflinger
-    start surfaceflinger
->>>>>>> be7a1069
     class_start main
     class_start late_start
     setprop service.bootanim.exit 0
