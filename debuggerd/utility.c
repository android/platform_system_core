/* system/debuggerd/utility.c
**
** Copyright 2008, The Android Open Source Project
**
** Licensed under the Apache License, Version 2.0 (the "License"); 
** you may not use this file except in compliance with the License. 
** You may obtain a copy of the License at 
**
**     http://www.apache.org/licenses/LICENSE-2.0 
**
** Unless required by applicable law or agreed to in writing, software 
** distributed under the License is distributed on an "AS IS" BASIS, 
** WITHOUT WARRANTIES OR CONDITIONS OF ANY KIND, either express or implied. 
** See the License for the specific language governing permissions and 
** limitations under the License.
*/

#include <sys/ptrace.h>
#include <sys/exec_elf.h>
#include <assert.h>
#include <string.h>
#include <errno.h>

#include "utility.h"

/* Get a word from pid using ptrace. The result is the return value. */
int get_remote_word(int pid, void *src)
{
    return ptrace(PTRACE_PEEKTEXT, pid, src, NULL);
}


/* Handy routine to read aggregated data from pid using ptrace. The read 
 * values are written to the dest locations directly. 
 */
void get_remote_struct(int pid, void *src, void *dst, size_t size)
{
    unsigned int i;

    for (i = 0; i + 4 <= size; i += 4) {
        *(int *)(dst + i) = ptrace(PTRACE_PEEKTEXT, pid, src + i, NULL);
    }

    if (i < size) {
        int val;

        assert((size - i) < 4);
        val = ptrace(PTRACE_PEEKTEXT, pid, src + i, NULL);
        while (i < size) {
            ((unsigned char *)dst)[i] = val & 0xff;
            i++;
            val >>= 8;
        }
    }
}

/* Map a pc address to the name of the containing ELF file */
const char *map_to_name(mapinfo *mi, unsigned pc, const char *def)
{
    while (mi != NULL) {
        if ((pc >= mi->start) && (pc < mi->end)) {
            return mi->name;
        }
        mi = mi->next;
    }
    return def;
}

/* Find the containing map info for the pc */
const mapinfo *pc_to_mapinfo(mapinfo *mi, unsigned pc, unsigned *rel_pc)
{
<<<<<<< HEAD
    while (mi != NULL) {
        if ((pc >= mi->start) && (pc < mi->end)) {
=======
    while(mi) {
        if((pc >= mi->start) && (pc < mi->end)){
            // Only calculate the relative offset for shared libraries
            if (strstr(mi->name, ".so")) {
                *rel_pc = pc - mi->start;
            }
>>>>>>> 038862e1
            return mi;
        }
        mi = mi->next;
    }
    return NULL;
}<|MERGE_RESOLUTION|>--- conflicted
+++ resolved
@@ -69,17 +69,12 @@
 /* Find the containing map info for the pc */
 const mapinfo *pc_to_mapinfo(mapinfo *mi, unsigned pc, unsigned *rel_pc)
 {
-<<<<<<< HEAD
     while (mi != NULL) {
-        if ((pc >= mi->start) && (pc < mi->end)) {
-=======
-    while(mi) {
         if((pc >= mi->start) && (pc < mi->end)){
             // Only calculate the relative offset for shared libraries
             if (strstr(mi->name, ".so")) {
                 *rel_pc = pc - mi->start;
             }
->>>>>>> 038862e1
             return mi;
         }
         mi = mi->next;
