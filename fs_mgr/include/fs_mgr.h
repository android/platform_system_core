/*
 * Copyright (C) 2012 The Android Open Source Project
 *
 * Licensed under the Apache License, Version 2.0 (the "License");
 * you may not use this file except in compliance with the License.
 * You may obtain a copy of the License at
 *
 *      http://www.apache.org/licenses/LICENSE-2.0
 *
 * Unless required by applicable law or agreed to in writing, software
 * distributed under the License is distributed on an "AS IS" BASIS,
 * WITHOUT WARRANTIES OR CONDITIONS OF ANY KIND, either express or implied.
 * See the License for the specific language governing permissions and
 * limitations under the License.
 */

#ifndef __CORE_FS_MGR_H
#define __CORE_FS_MGR_H

#include <stdint.h>
#include <linux/dm-ioctl.h>

// Magic number at start of verity metadata
#define VERITY_METADATA_MAGIC_NUMBER 0xb001b001

// Replacement magic number at start of verity metadata to cleanly
// turn verity off in userdebug builds.
#define VERITY_METADATA_MAGIC_DISABLE 0x46464f56 // "VOFF"

#ifdef __cplusplus
extern "C" {
#endif

// Verity modes
enum verity_mode {
    VERITY_MODE_EIO = 0,
    VERITY_MODE_LOGGING = 1,
    VERITY_MODE_RESTART = 2,
    VERITY_MODE_LAST = VERITY_MODE_RESTART,
    VERITY_MODE_DEFAULT = VERITY_MODE_RESTART
};

/*
 * The entries must be kept in the same order as they were seen in the fstab.
 * Unless explicitly requested, a lookup on mount point should always
 * return the 1st one.
 */
struct fstab {
    int num_entries;
    struct fstab_rec *recs;
    char *fstab_filename;
};

struct fstab_rec {
    char *blk_device;
    char *mount_point;
    char *fs_type;
    unsigned long flags;
    char *fs_options;
    int fs_mgr_flags;
    char *key_loc;
    char *verity_loc;
    long long length;
    char *label;
    int partnum;
    int swap_prio;
    unsigned int zram_size;
};

// Callback function for verity status
typedef void (*fs_mgr_verity_state_callback)(struct fstab_rec *fstab,
        const char *mount_point, int mode, int status);

struct fstab *fs_mgr_read_fstab(const char *fstab_path);
void fs_mgr_free_fstab(struct fstab *fstab);

#define FS_MGR_MNTALL_DEV_NON_DEFAULT_FILE_ENCRYPTED 5
#define FS_MGR_MNTALL_DEV_DEFAULT_FILE_ENCRYPTED 4
#define FS_MGR_MNTALL_DEV_NEEDS_RECOVERY 3
#define FS_MGR_MNTALL_DEV_NEEDS_ENCRYPTION 2
#define FS_MGR_MNTALL_DEV_MIGHT_BE_ENCRYPTED 1
#define FS_MGR_MNTALL_DEV_NOT_ENCRYPTED 0
#define FS_MGR_MNTALL_FAIL -1
int fs_mgr_mount_all(struct fstab *fstab);

#define FS_MGR_DOMNT_FAILED -1
#define FS_MGR_DOMNT_BUSY -2
int fs_mgr_do_mount(struct fstab *fstab, char *n_name, char *n_blk_device,
                    char *tmp_mount_point);
int fs_mgr_do_tmpfs_mount(char *n_name);
int fs_mgr_unmount_all(struct fstab *fstab);
int fs_mgr_get_crypt_info(struct fstab *fstab, char *key_loc,
                          char *real_blk_device, int size);
int fs_mgr_load_verity_state(int *mode);
int fs_mgr_update_verity_state(fs_mgr_verity_state_callback callback);
int fs_mgr_add_entry(struct fstab *fstab,
                     const char *mount_point, const char *fs_type,
                     const char *blk_device);
struct fstab_rec *fs_mgr_get_entry_for_mount_point(struct fstab *fstab, const char *path);
<<<<<<< HEAD
int fs_mgr_is_voldmanaged(const struct fstab_rec *fstab);
int fs_mgr_is_nonremovable(const struct fstab_rec *fstab);
int fs_mgr_is_verified(const struct fstab_rec *fstab);
int fs_mgr_is_encryptable(const struct fstab_rec *fstab);
int fs_mgr_is_file_encrypted(const struct fstab_rec *fstab);
int fs_mgr_is_noemulatedsd(const struct fstab_rec *fstab);
=======
int fs_mgr_is_voldmanaged(struct fstab_rec *fstab);
int fs_mgr_is_nonremovable(struct fstab_rec *fstab);
int fs_mgr_is_verified(struct fstab_rec *fstab);
int fs_mgr_is_encryptable(struct fstab_rec *fstab);
int fs_mgr_is_noemulatedsd(struct fstab_rec *fstab);
int fs_mgr_is_formattable(struct fstab_rec *fstab);
>>>>>>> 79f33846
int fs_mgr_swapon_all(struct fstab *fstab);

int fs_mgr_do_format(struct fstab_rec *fstab);

#ifdef __cplusplus
}
#endif

#endif /* __CORE_FS_MGR_H */
<|MERGE_RESOLUTION|>--- conflicted
+++ resolved
@@ -97,21 +97,13 @@
                      const char *mount_point, const char *fs_type,
                      const char *blk_device);
 struct fstab_rec *fs_mgr_get_entry_for_mount_point(struct fstab *fstab, const char *path);
-<<<<<<< HEAD
 int fs_mgr_is_voldmanaged(const struct fstab_rec *fstab);
 int fs_mgr_is_nonremovable(const struct fstab_rec *fstab);
 int fs_mgr_is_verified(const struct fstab_rec *fstab);
 int fs_mgr_is_encryptable(const struct fstab_rec *fstab);
 int fs_mgr_is_file_encrypted(const struct fstab_rec *fstab);
 int fs_mgr_is_noemulatedsd(const struct fstab_rec *fstab);
-=======
-int fs_mgr_is_voldmanaged(struct fstab_rec *fstab);
-int fs_mgr_is_nonremovable(struct fstab_rec *fstab);
-int fs_mgr_is_verified(struct fstab_rec *fstab);
-int fs_mgr_is_encryptable(struct fstab_rec *fstab);
-int fs_mgr_is_noemulatedsd(struct fstab_rec *fstab);
 int fs_mgr_is_formattable(struct fstab_rec *fstab);
->>>>>>> 79f33846
 int fs_mgr_swapon_all(struct fstab *fstab);
 
 int fs_mgr_do_format(struct fstab_rec *fstab);
@@ -120,4 +112,4 @@
 }
 #endif
 
-#endif /* __CORE_FS_MGR_H */
+#endif /* __CORE_FS_MGR_H */