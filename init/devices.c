/*
 * Copyright (C) 2007 The Android Open Source Project
 *
 * Licensed under the Apache License, Version 2.0 (the "License");
 * you may not use this file except in compliance with the License.
 * You may obtain a copy of the License at
 *
 *      http://www.apache.org/licenses/LICENSE-2.0
 *
 * Unless required by applicable law or agreed to in writing, software
 * distributed under the License is distributed on an "AS IS" BASIS,
 * WITHOUT WARRANTIES OR CONDITIONS OF ANY KIND, either express or implied.
 * See the License for the specific language governing permissions and
 * limitations under the License.
 */

#include <errno.h>
#include <stdio.h>
#include <stdlib.h>
#include <sys/stat.h>
#include <sys/types.h>

#include <fcntl.h>
#include <dirent.h>
#include <unistd.h>
#include <string.h>

#include <sys/socket.h>
#include <sys/un.h>
#include <linux/netlink.h>
#include <private/android_filesystem_config.h>
#include <sys/time.h>
#include <asm/page.h>
#include <sys/wait.h>

#include "devices.h"
#include "util.h"
#include "log.h"
#include "list.h"

#define SYSFS_PREFIX    "/sys"
#define FIRMWARE_DIR    "/etc/firmware"

static int device_fd = -1;

struct uevent {
    const char *action;
    const char *path;
    const char *subsystem;
    const char *firmware;
    const char *partition_name;
    int partition_num;
    int major;
    int minor;
};

static int open_uevent_socket(void)
{
    struct sockaddr_nl addr;
    int sz = 64*1024; // XXX larger? udev uses 16MB!
    int on = 1;
    int s;

    memset(&addr, 0, sizeof(addr));
    addr.nl_family = AF_NETLINK;
    addr.nl_pid = getpid();
    addr.nl_groups = 0xffffffff;

    s = socket(PF_NETLINK, SOCK_DGRAM, NETLINK_KOBJECT_UEVENT);
    if(s < 0)
        return -1;

    setsockopt(s, SOL_SOCKET, SO_RCVBUFFORCE, &sz, sizeof(sz));
    setsockopt(s, SOL_SOCKET, SO_PASSCRED, &on, sizeof(on));

    if(bind(s, (struct sockaddr *) &addr, sizeof(addr)) < 0) {
        close(s);
        return -1;
    }

    return s;
}

struct perms_ {
    char *name;
    mode_t perm;
    unsigned int uid;
    unsigned int gid;
    unsigned short prefix;
};

struct perm_node {
    struct perms_ dp;
    struct listnode plist;
};
static list_declare(dev_perms);

/*
 * Permission override when in emulator mode, must be parsed before
 * system properties is initalized.
 */
int add_dev_perms(const char *name, mode_t perm, unsigned int uid,
                  unsigned int gid, unsigned short prefix) {
    int size;
    char *tmp = 0;
    struct perm_node *node = malloc(sizeof (struct perm_node));
    if (!node)
        return -ENOMEM;

    size = strlen(name) + 1;
    if ((node->dp.name = malloc(size)) == NULL)
        return -ENOMEM;

    memcpy(node->dp.name, name, size);
    node->dp.perm = perm;
    node->dp.uid = uid;
    node->dp.gid = gid;
    node->dp.prefix = prefix;

    list_add_tail(&dev_perms, &node->plist);
    return 0;
}

static int get_device_perm_inner(struct perms_ *perms, const char *path,
                                    unsigned *uid, unsigned *gid, mode_t *perm)
{
    int i;
    for(i = 0; perms[i].name; i++) {

        if(perms[i].prefix) {
            if(strncmp(path, perms[i].name, strlen(perms[i].name)))
                continue;
        } else {
            if(strcmp(path, perms[i].name))
                continue;
        }
        *uid = perms[i].uid;
        *gid = perms[i].gid;
        *perm = perms[i].perm;
        return 0;
    }
    return -1;
}

/* First checks for emulator specific permissions specified in /proc/cmdline. */
static mode_t get_device_perm(const char *path, unsigned *uid, unsigned *gid)
{
    mode_t perm;
    struct listnode *node;
    struct perm_node *perm_node;
    struct perms_ *dp;

    /* search the perms list in reverse so that ueventd.$hardware can
     * override ueventd.rc
     */
    list_for_each_reverse(node, &dev_perms) {
        perm_node = node_to_item(node, struct perm_node, plist);
        dp = &perm_node->dp;

        if (dp->prefix) {
            if (strncmp(path, dp->name, strlen(dp->name)))
                continue;
        } else {
            if (strcmp(path, dp->name))
                continue;
        }
        *uid = dp->uid;
        *gid = dp->gid;
        return dp->perm;
    }
    /* Default if nothing found. */
    *uid = 0;
    *gid = 0;
    return 0600;
}

static void make_device(const char *path, int block, int major, int minor)
{
    unsigned uid;
    unsigned gid;
    mode_t mode;
    dev_t dev;

    if(major > 255 || minor > 255)
        return;

    mode = get_device_perm(path, &uid, &gid) | (block ? S_IFBLK : S_IFCHR);
    dev = (major << 8) | minor;
    /* Temporarily change egid to avoid race condition setting the gid of the
     * device node. Unforunately changing the euid would prevent creation of
     * some device nodes, so the uid has to be set with chown() and is still
     * racy. Fixing the gid race at least fixed the issue with system_server
     * opening dynamic input devices under the AID_INPUT gid. */
    setegid(gid);
    mknod(path, mode, dev);
    chown(path, uid, -1);
    setegid(AID_ROOT);
}

#if LOG_UEVENTS

static inline suseconds_t get_usecs(void)
{
    struct timeval tv;
    gettimeofday(&tv, 0);
    return tv.tv_sec * (suseconds_t) 1000000 + tv.tv_usec;
}

#define log_event_print(x...) INFO(x)

#else

#define log_event_print(fmt, args...)   do { } while (0)
#define get_usecs()                     0

#endif

static void parse_event(const char *msg, struct uevent *uevent)
{
    uevent->action = "";
    uevent->path = "";
    uevent->subsystem = "";
    uevent->firmware = "";
    uevent->major = -1;
    uevent->minor = -1;
    uevent->partition_name = NULL;
    uevent->partition_num = -1;

        /* currently ignoring SEQNUM */
    while(*msg) {
        if(!strncmp(msg, "ACTION=", 7)) {
            msg += 7;
            uevent->action = msg;
        } else if(!strncmp(msg, "DEVPATH=", 8)) {
            msg += 8;
            uevent->path = msg;
        } else if(!strncmp(msg, "SUBSYSTEM=", 10)) {
            msg += 10;
            uevent->subsystem = msg;
        } else if(!strncmp(msg, "FIRMWARE=", 9)) {
            msg += 9;
            uevent->firmware = msg;
        } else if(!strncmp(msg, "MAJOR=", 6)) {
            msg += 6;
            uevent->major = atoi(msg);
        } else if(!strncmp(msg, "MINOR=", 6)) {
            msg += 6;
            uevent->minor = atoi(msg);
        } else if(!strncmp(msg, "PARTN=", 6)) {
            msg += 6;
            uevent->partition_num = atoi(msg);
        } else if(!strncmp(msg, "PARTNAME=", 9)) {
            msg += 9;
            uevent->partition_name = msg;
        }

            /* advance to after the next \0 */
        while(*msg++)
            ;
    }

    log_event_print("event { '%s', '%s', '%s', '%s', %d, %d }\n",
                    uevent->action, uevent->path, uevent->subsystem,
                    uevent->firmware, uevent->major, uevent->minor);
}

static char **parse_platform_block_device(struct uevent *uevent)
{
    const char *driver;
    const char *path;
    char *slash;
    int width;
    char buf[256];
    char link_path[256];
    int fd;
    int link_num = 0;
    int ret;
    char *p;
    unsigned int size;
    struct stat info;

    char **links = malloc(sizeof(char *) * 4);
    if (!links)
        return NULL;
    memset(links, 0, sizeof(char *) * 4);

    /* Drop "/devices/platform/" */
    path = uevent->path;
    driver = path + 18;
    slash = strchr(driver, '/');
    if (!slash)
        goto err;
    width = slash - driver;
    if (width <= 0)
        goto err;

    snprintf(link_path, sizeof(link_path), "/dev/block/platform/%.*s",
             width, driver);

    if (uevent->partition_name) {
        p = strdup(uevent->partition_name);
        sanitize(p);
        if (asprintf(&links[link_num], "%s/by-name/%s", link_path, p) > 0)
            link_num++;
        else
            links[link_num] = NULL;
        free(p);
    }

    if (uevent->partition_num >= 0) {
        if (asprintf(&links[link_num], "%s/by-num/p%d", link_path, uevent->partition_num) > 0)
            link_num++;
        else
            links[link_num] = NULL;
    }

    slash = strrchr(path, '/');
    if (asprintf(&links[link_num], "%s/%s", link_path, slash + 1) > 0)
        link_num++;
    else
        links[link_num] = NULL;

    return links;

err:
    free(links);
    return NULL;
}

static void handle_device_event(struct uevent *uevent)
{
    char devpath[96];
    int devpath_ready = 0;
    char *base, *name;
    char **links = NULL;
    int block;
    int i;

        /* if it's not a /dev device, nothing to do */
    if((uevent->major < 0) || (uevent->minor < 0))
        return;

        /* do we have a name? */
    name = strrchr(uevent->path, '/');
    if(!name)
        return;
    name++;

        /* too-long names would overrun our buffer */
    if(strlen(name) > 64)
        return;

        /* are we block or char? where should we live? */
    if(!strncmp(uevent->subsystem, "block", 5)) {
        block = 1;
        base = "/dev/block/";
        mkdir(base, 0755);
        if (!strncmp(uevent->path, "/devices/platform/", 18))
            links = parse_platform_block_device(uevent);
    } else {
        block = 0;
            /* this should probably be configurable somehow */
        if (!strncmp(uevent->subsystem, "usb", 3)) {
            if (!strcmp(uevent->subsystem, "usb")) {
                /* This imitates the file system that would be created
                 * if we were using devfs instead.
                 * Minors are broken up into groups of 128, starting at "001"
                 */
                int bus_id = uevent->minor / 128 + 1;
                int device_id = uevent->minor % 128 + 1;
                /* build directories */
                mkdir("/dev/bus", 0755);
                mkdir("/dev/bus/usb", 0755);
                snprintf(devpath, sizeof(devpath), "/dev/bus/usb/%03d", bus_id);
                mkdir(devpath, 0755);
                snprintf(devpath, sizeof(devpath), "/dev/bus/usb/%03d/%03d", bus_id, device_id);
                devpath_ready = 1;
            } else {
                /* ignore other USB events */
                return;
            }
        } else if (!strncmp(uevent->subsystem, "graphics", 8)) {
            base = "/dev/graphics/";
            mkdir(base, 0755);
        } else if (!strncmp(uevent->subsystem, "oncrpc", 6)) {
            base = "/dev/oncrpc/";
            mkdir(base, 0755);
        } else if (!strncmp(uevent->subsystem, "adsp", 4)) {
            base = "/dev/adsp/";
            mkdir(base, 0755);
        } else if (!strncmp(uevent->subsystem, "msm_camera", 10)) {
            base = "/dev/msm_camera/";
            mkdir(base, 0755);
        } else if(!strncmp(uevent->subsystem, "input", 5)) {
            base = "/dev/input/";
            mkdir(base, 0755);
        } else if(!strncmp(uevent->subsystem, "mtd", 3)) {
            base = "/dev/mtd/";
            mkdir(base, 0755);
        } else if(!strncmp(uevent->subsystem, "sound", 5)) {
            base = "/dev/snd/";
            mkdir(base, 0755);
        } else if(!strncmp(uevent->subsystem, "misc", 4) &&
                    !strncmp(name, "log_", 4)) {
            base = "/dev/log/";
            mkdir(base, 0755);
            name += 4;
        } else
            base = "/dev/";
    }

    if (!devpath_ready)
        snprintf(devpath, sizeof(devpath), "%s%s", base, name);

    if(!strcmp(uevent->action, "add")) {
        make_device(devpath, block, uevent->major, uevent->minor);
        if (links) {
            for (i = 0; links[i]; i++)
                make_link(devpath, links[i]);
        }
    }

    if(!strcmp(uevent->action, "remove")) {
        if (links) {
            for (i = 0; links[i]; i++)
                remove_link(devpath, links[i]);
        }
        unlink(devpath);
    }

    if (links) {
        for (i = 0; links[i]; i++)
            free(links[i]);
        free(links);
    }
}

static int load_firmware(int fw_fd, int loading_fd, int data_fd)
{
    struct stat st;
    long len_to_copy;
    int ret = 0;

    if(fstat(fw_fd, &st) < 0)
        return -1;
    len_to_copy = st.st_size;

    write(loading_fd, "1", 1);  /* start transfer */

    while (len_to_copy > 0) {
        char buf[PAGE_SIZE];
        ssize_t nr;

        nr = read(fw_fd, buf, sizeof(buf));
        if(!nr)
            break;
        if(nr < 0) {
            ret = -1;
            break;
        }

        len_to_copy -= nr;
        while (nr > 0) {
            ssize_t nw = 0;

            nw = write(data_fd, buf + nw, nr);
            if(nw <= 0) {
                ret = -1;
                goto out;
            }
            nr -= nw;
        }
    }

out:
    if(!ret)
        write(loading_fd, "0", 1);  /* successful end of transfer */
    else
        write(loading_fd, "-1", 2); /* abort transfer */

    return ret;
}

static void process_firmware_event(struct uevent *uevent)
{
    char *root, *loading, *data, *file;
    int l, loading_fd, data_fd, fw_fd;

    log_event_print("firmware event { '%s', '%s' }\n",
                    uevent->path, uevent->firmware);

    l = asprintf(&root, SYSFS_PREFIX"%s/", uevent->path);
    if (l == -1)
        return;

    l = asprintf(&loading, "%sloading", root);
    if (l == -1)
        goto root_free_out;

    l = asprintf(&data, "%sdata", root);
    if (l == -1)
        goto loading_free_out;

    l = asprintf(&file, FIRMWARE_DIR"/%s", uevent->firmware);
    if (l == -1)
        goto data_free_out;

    loading_fd = open(loading, O_WRONLY);
    if(loading_fd < 0)
        goto file_free_out;

    data_fd = open(data, O_WRONLY);
    if(data_fd < 0)
        goto loading_close_out;

    fw_fd = open(file, O_RDONLY);
    if(fw_fd < 0)
        goto data_close_out;

    if(!load_firmware(fw_fd, loading_fd, data_fd))
        log_event_print("firmware copy success { '%s', '%s' }\n", root, file);
    else
        log_event_print("firmware copy failure { '%s', '%s' }\n", root, file);

    close(fw_fd);
data_close_out:
    close(data_fd);
loading_close_out:
    close(loading_fd);
file_free_out:
    free(file);
data_free_out:
    free(data);
loading_free_out:
    free(loading);
root_free_out:
    free(root);
}

static void handle_firmware_event(struct uevent *uevent)
{
    pid_t pid;
    int status;
    int ret;

    if(strcmp(uevent->subsystem, "firmware"))
        return;

    if(strcmp(uevent->action, "add"))
        return;

    /* we fork, to avoid making large memory allocations in init proper */
    pid = fork();
    if (!pid) {
        process_firmware_event(uevent);
        exit(EXIT_SUCCESS);
    } else {
        do {
            ret = waitpid(pid, &status, 0);
        } while (ret == -1 && errno == EINTR);
    }
}

#define UEVENT_MSG_LEN  1024
void handle_device_fd()
{
    for(;;) {
        char msg[UEVENT_MSG_LEN+2];
        char cred_msg[CMSG_SPACE(sizeof(struct ucred))];
        struct iovec iov = {msg, sizeof(msg)};
        struct sockaddr_nl snl;
        struct msghdr hdr = {&snl, sizeof(snl), &iov, 1, cred_msg, sizeof(cred_msg), 0};

        ssize_t n = recvmsg(fd, &hdr, 0);
        if (n <= 0) {
            break;
        }

<<<<<<< HEAD
    while((n = recv(device_fd, msg, UEVENT_MSG_LEN, 0)) > 0) {
        struct uevent uevent;
=======
        if ((snl.nl_groups != 1) || (snl.nl_pid != 0)) {
            /* ignoring non-kernel netlink multicast message */
            continue;
        }

        struct cmsghdr * cmsg = CMSG_FIRSTHDR(&hdr);
        if (cmsg == NULL || cmsg->cmsg_type != SCM_CREDENTIALS) {
            /* no sender credentials received, ignore message */
            continue;
        }

        struct ucred * cred = (struct ucred *)CMSG_DATA(cmsg);
        if (cred->uid != 0) {
            /* message from non-root user, ignore */
            continue;
        }
>>>>>>> 5f5d5c8c

        if(n >= UEVENT_MSG_LEN)   /* overflow -- discard */
            continue;

        msg[n] = '\0';
        msg[n+1] = '\0';

        struct uevent uevent;
        parse_event(msg, &uevent);

        handle_device_event(&uevent);
        handle_firmware_event(&uevent);
    }
}

/* Coldboot walks parts of the /sys tree and pokes the uevent files
** to cause the kernel to regenerate device add events that happened
** before init's device manager was started
**
** We drain any pending events from the netlink socket every time
** we poke another uevent file to make sure we don't overrun the
** socket's buffer.  
*/

static void do_coldboot(DIR *d)
{
    struct dirent *de;
    int dfd, fd;

    dfd = dirfd(d);

    fd = openat(dfd, "uevent", O_WRONLY);
    if(fd >= 0) {
        write(fd, "add\n", 4);
        close(fd);
        handle_device_fd();
    }

    while((de = readdir(d))) {
        DIR *d2;

        if(de->d_type != DT_DIR || de->d_name[0] == '.')
            continue;

        fd = openat(dfd, de->d_name, O_RDONLY | O_DIRECTORY);
        if(fd < 0)
            continue;

        d2 = fdopendir(fd);
        if(d2 == 0)
            close(fd);
        else {
            do_coldboot(d2);
            closedir(d2);
        }
    }
}

static void coldboot(const char *path)
{
    DIR *d = opendir(path);
    if(d) {
        do_coldboot(d);
        closedir(d);
    }
}

void device_init(void)
{
    suseconds_t t0, t1;
    struct stat info;
    int fd;

    device_fd = open_uevent_socket();
    if(device_fd < 0)
        return;

    fcntl(device_fd, F_SETFD, FD_CLOEXEC);
    fcntl(device_fd, F_SETFL, O_NONBLOCK);

    if (stat(coldboot_done, &info) < 0) {
        t0 = get_usecs();
        coldboot("/sys/class");
        coldboot("/sys/block");
        coldboot("/sys/devices");
        t1 = get_usecs();
        fd = open(coldboot_done, O_WRONLY|O_CREAT, 0000);
        close(fd);
        log_event_print("coldboot %ld uS\n", ((long) (t1 - t0)));
    } else {
        log_event_print("skipping coldboot, already done\n");
    }
}

int get_device_fd()
{
    return device_fd;
}<|MERGE_RESOLUTION|>--- conflicted
+++ resolved
@@ -571,15 +571,11 @@
         struct sockaddr_nl snl;
         struct msghdr hdr = {&snl, sizeof(snl), &iov, 1, cred_msg, sizeof(cred_msg), 0};
 
-        ssize_t n = recvmsg(fd, &hdr, 0);
+        ssize_t n = recvmsg(device_fd, &hdr, 0);
         if (n <= 0) {
             break;
         }
 
-<<<<<<< HEAD
-    while((n = recv(device_fd, msg, UEVENT_MSG_LEN, 0)) > 0) {
-        struct uevent uevent;
-=======
         if ((snl.nl_groups != 1) || (snl.nl_pid != 0)) {
             /* ignoring non-kernel netlink multicast message */
             continue;
@@ -596,7 +592,6 @@
             /* message from non-root user, ignore */
             continue;
         }
->>>>>>> 5f5d5c8c
 
         if(n >= UEVENT_MSG_LEN)   /* overflow -- discard */
             continue;
